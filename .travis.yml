--- conflicted
+++ resolved
@@ -7,11 +7,7 @@
   - "3.5"
 sudo: false
 before_install:
-<<<<<<< HEAD
-  - if [ "$TRAVIS_PULL_REQUEST" ] && [ "$TRAVIS_BRANCH" == "master" ]; then
-=======
   - if [ "$TRAVIS_PULL_REQUEST" != "false" ] && [ "$TRAVIS_BRANCH" == "master" ]; then
->>>>>>> a048709a
       echo "No pull requests can be sent to the master branch" 1>&2;
       exit 1;
     fi

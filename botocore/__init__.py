--- conflicted
+++ resolved
@@ -16,11 +16,8 @@
 import re
 import logging
 
-<<<<<<< HEAD
-__version__ = '1.3.23'
-=======
+
 __version__ = '1.3.24'
->>>>>>> a048709a
 
 
 class NullHandler(logging.Handler):
